--- conflicted
+++ resolved
@@ -168,18 +168,8 @@
     is therefore not limited to existing MAD-X commands and attributes, but
     also less reliable for producing valid MAD-X statements.
     """
-<<<<<<< HEAD
-    if cmd is None:
-        default = None
-    elif key in cmd:
-        default = cmd[key]
-    else:
-        raise ValueError('Unknown parameter for command {!r}: {!r}={!r}!'
-                         .format(cmd['name'], key, value))
     if value is None:
         return None
-=======
->>>>>>> 557780dd
     key = str(key).lower()
     if isinstance(value, Range):
         begin, end = normalize_range_name((value.first, value.last))
