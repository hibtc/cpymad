# cython: embedsignature=True
"""
Low level cython binding to MAD-X.

CAUTION: this module maps the global architecture of the MAD-X library
closely. That means that all functions will operate on a shared global
state! Take this into account when importing this module.

Probably, you want to interact with MAD-X via the cpymad.madx module. It
provides higher level abstraction and can deal with multiple instances of
MAD-X. Furthermore, it enhances the security by boxing all MAD-X calls into
a subprocess.

"""
from __future__ import print_function

import numpy as np      # Import the Python-level symbols of numpy
cimport numpy as np     # Import the C-level symbols of numpy

<<<<<<< HEAD
from cern.cpymad.types import Constraint, Expression


=======
>>>>>>> 5b96e5cf
# Numpy must be initialized. When using numpy from C or Cython you must
# _always_ do that, or you will have segfaults
np.import_array()

<<<<<<< HEAD



cdef _split_header_line(header_line):
    header_line = header_line.decode('utf-8')
    hsplit=header_line.split()
    if len(hsplit)!=4 or hsplit[0]!='@':
        raise ValueError("Could not read header line: %s" % header_line)
    key=hsplit[1]
    value=hsplit[3]
    if hsplit[2]=="%le":
        value=float(value)
    return key,value

def get_table(table, columns):
    """
    Get data from the specified tables.

    :param str table: table name
    :param list columns: column names
    :returns: the data in the requested columns
    :rtype: dict

    CAUTION: Numeric data is wrapped in numpy arrays but not copied. Make
    sure to copy all data before invoking any further MAD-X commands!

    """
    ret={}
    cdef column_info info
    cdef char_p_array *header
    cdef char** char_tmp
    cdef np.npy_intp shape[1]

    # reading the header information..
    table = table.encode('utf-8')
    header = <char_p_array*>table_get_header(table)
    ret_header={}
    for i in xrange(header.curr):
        key,value=_split_header_line(header.p[i])
        ret_header[key]=value

    # reading the columns that were requested..
    for c in columns:
        col_bytes = c.encode('utf-8')
        info=table_get_column(table,col_bytes)
        dtype = <bytes>info.datatype
        if dtype==b'd':
            shape[0] = <np.npy_intp> info.length
            ret[c.lower()] = np.PyArray_SimpleNewFromData(
                1, shape, np.NPY_DOUBLE, info.data)
        elif dtype==b'S':
            char_tmp=<char**>info.data
            ret[c.lower()]=np.zeros(info.length,'S%d'%info.datasize)
            for i in xrange(info.length):
                ret[c.lower()][i]=char_tmp[i]
        elif dtype==b'V':
            print("ERROR:",c,"is not available in table",table)
        else:
            print("Unknown datatype",dtype,c)

    return ret,ret_header


=======
>>>>>>> 5b96e5cf
# Python-level binding to libmadx:
def start():
    """
    Initialize MAD-X.
    """
    madx_start()

def finish():
    """
    Cleanup MAD-X.
    """
    madx_finish()

def input(cmd):
    """
    Pass one input command to MAD-X.

    :param str cmd: command to be executed by the MAD-X interpretor

    """
    cmd = cmd.encode('utf-8')
    cdef char* _cmd = cmd
    stolower_nq(_cmd)
    pro_input(_cmd)


def get_twiss(sequence_name):
    """
    Get the last calculated twiss table for the given sequence.

    :param str sequence_name: sequence name
    :returns: twiss table name
    :rtype: str
    :raises ValueError: if the sequence name is invalid
    :raises RuntimeError: if the twiss table is invalid
    """
    cdef sequence* seq
    seq = _find_sequence(sequence_name)
    if not seq.tw_valid:
        raise RuntimeError("TWISS table invalid.")
    return seq.tw_table.name.decode('utf-8')


def get_beam(sequence_name):
    """
    Get the beam associated to the sequence.

    :param str sequence_name: sequence name
    :returns: beam properties as set with the BEAM command
    :rtype: dict
    :raises ValueError: if the sequence name is invalid
    :raises RuntimeError: if the sequence has no associated beam
    """
    cdef sequence* seq
    seq = _find_sequence(sequence_name)
    if seq.beam is NULL or not seq.beam.beam_def:
        raise RuntimeError("No beam attached to {}".format(sequence_name))
    return _parse_command(seq.beam)


def get_current_sequence():
    """
    Get the name of the active sequence.

    :returns: name of current sequence
    :rtype: str
    :raises RuntimeError: if no sequence is activated
    """
    if current_sequ is NULL:
        raise RuntimeError("No active sequence!")
    return current_sequ.name.decode('utf-8')


def get_sequences():
    """
    Get a list of all sequences currently in memory.

    :returns: sequence names
    :rtype: list
    """
    cdef sequence_list *seqs
    seqs = madextern_get_sequence_list()
    return [seqs.sequs[i].name.decode('utf-8')
            for i in xrange(seqs.curr)]


def get_table_summary(table):
    """
    Get table summary.

    :param str table: table name
    :returns: mapping of {column: value}
    :rtype: dict

    """
    cdef char_p_array *header
    ctable = table.encode('utf-8')
    header = <char_p_array*> table_get_header(ctable)
    return dict(_split_header_line(header.p[i])
                for i in range(header.curr))

def get_table_column(table, column):
    """
    Get data from the specified table.

    :param str table: table name
    :param str columns: column name
    :returns: the data in the requested column
    :rtype: numpy.array
    :raises ValueError: if the column cannot be found in the table
    :raises RuntimeError: if the column has unknown type

    CAUTION: Numeric data is wrapped in numpy arrays but not copied. Make
    sure to copy all data before invoking any further MAD-X commands! This
    is done automatically for you if using libmadx in a remote service
    (pickle serialization effectively copies the data).

    """
    cdef column_info info
    cdef char** char_tmp
    cdef np.npy_intp shape[1]
    ctab = table.encode('utf-8')
    ccol = column.encode('utf-8')
    info = table_get_column(ctab, ccol)
    dtype = <bytes> info.datatype
    # double:
    if dtype == b'd':
        shape[0] = <np.npy_intp> info.length
        return np.PyArray_SimpleNewFromData(1, shape, np.NPY_DOUBLE, info.data)
    # string:
    elif dtype == b'S':
        char_tmp = <char**> info.data
        return np.array([char_tmp[i] for i in xrange(info.length)])
    # invalid:
    elif dtype == b'V':
        raise ValueError("Column '' is not in table ''."
                         % (column, table))
    # unknown:
    else:
        raise RuntimeError("Unknown datatype '%s' in column ''."
                           % (dtype.decode(), column))

def evaluate(cmd):
    """
    Evaluates an expression and returns the result as double.

    :param str cmd: symbolic expression to evaluate
    :returns: numeric value of the expression
    :rtype: float

    NOTE: This function uses global variables as temporaries - which is in
    general an *extremely* bad design choice. Even though MAD-X uses global
    variables internally anyway, we should probably change this at some
    time.

    """
    # TODO: not sure about the flags (the magic constants 0, 2)
    cmd = cmd.lower().encode("utf-8")
    pre_split(cmd, c_dum, 0)
    mysplit(c_dum.c, tmp_p_array)
    expr = make_expression(tmp_p_array.curr, tmp_p_array.p)
    value = expression_value(expr, 2)
    delete_expression(expr)
    return value

<<<<<<< HEAD

# Helper functions:

# The following functions are `cdef functions`, i.e. they can only be
# called from Cython code. It is necessary to use `cdef functions` whenever
# we want to pass parameters or return values with a pure C type.

_expr_types = [bool, int, float]

cdef _expr(expression* expr, value, typeid=PARAM_TYPE_DOUBLE):
    """Return a parameter value with an appropriate type."""
    type = _expr_types[typeid]
    if expr is NULL:
        return type(value)
    else:
        return Expression(expr.string.decode('utf-8'), value, type)

cdef _get_param_value(command_parameter* par):

    """
    Get the value of a command parameter.

    :returns: value of the parameter
    :rtype: depends on the parameter type
    :raises ValueError: if the parameter type is invalid
    """

    if par.type in (PARAM_TYPE_LOGICAL,
                    PARAM_TYPE_INTEGER,
                    PARAM_TYPE_DOUBLE):
        return _expr(par.expr, par.double_value, par.type)

    if par.type == PARAM_TYPE_STRING:
        return par.string.decode('utf-8')

    if par.type == PARAM_TYPE_CONSTRAINT:
        if par.c_type == CONSTR_TYPE_MIN:
            return Constraint(min=_expr(par.min_expr, par.c_min))
        if par.c_type == CONSTR_TYPE_MAX:
            return Constraint(max=_expr(par.max_expr, par.c_max))
        if par.c_type == CONSTR_TYPE_BOTH:
            return Constraint(min=_expr(par.min_expr, par.c_min),
                              max=_expr(par.max_expr, par.c_max))
        if par.c_type == CONSTR_TYPE_VALUE:
            return Constraint(val=_expr(par.expr, par.double_value))

    if par.type in (PARAM_TYPE_INTEGER_ARRAY, PARAM_TYPE_DOUBLE_ARRAY):
        return [
            _expr(NULL if par.expr_list is NULL else par.expr_list.list[i],
                  par.double_array.a[i],
                  par.type - PARAM_TYPE_LOGICAL_ARRAY)
            for i in xrange(par.double_array.curr)
        ]

    if par.type == PARAM_TYPE_STRING_ARRAY:
        return [par.m_string.p[i].decode('utf-8')
                for i in xrange(par.m_string.curr)]

    raise ValueError("Unknown parameter type: {}".format(par.type))


cdef _parse_command(command* cmd):
    """
    Get the values of all parameters of a command.

    :returns: the command parameters
    :rtype: dict
    """
    # generator expressions are not yet supported in cdef functions, so
    # let's do it the hard way:
    res = {}
    for i in xrange(cmd.par.curr):
        name = cmd.par.parameters[i].name.decode('utf-8')
        res[name] = _get_param_value(cmd.par.parameters[i])
    return res


cdef sequence* _find_sequence(sequence_name):
    """
    Get pointer to the C sequence struct of the specified sequence or NULL.

    :param str sequence_name: sequence name
    :raises ValueError: if the sequence can not be found
    """
    cdef sequence_list *seqs
    name = sequence_name.encode('utf-8')
    seqs = madextern_get_sequence_list()
    index = name_list_pos(name, seqs.list)
    if index == -1:
        raise ValueError("Invalid sequence: {}".format(sequence_name))
    return seqs.sequs[index]
=======
# internal functions
cdef _split_header_line(header_line):
    _, key, kind, value = header_line.decode('utf-8').split(None, 3)
    if kind == "%le":
        return key, float(value)    # convert to number
    elif kind.endswith('s'):
        return key, value[1:-1]     # strip quotes from string
    else:
        return key, value           # 
>>>>>>> 5b96e5cf
<|MERGE_RESOLUTION|>--- conflicted
+++ resolved
@@ -12,106 +12,38 @@
 a subprocess.
 
 """
-from __future__ import print_function
-
 import numpy as np      # Import the Python-level symbols of numpy
 cimport numpy as np     # Import the C-level symbols of numpy
 
-<<<<<<< HEAD
 from cern.cpymad.types import Constraint, Expression
 
 
-=======
->>>>>>> 5b96e5cf
 # Numpy must be initialized. When using numpy from C or Cython you must
 # _always_ do that, or you will have segfaults
 np.import_array()
 
-<<<<<<< HEAD
-
-
-
-cdef _split_header_line(header_line):
-    header_line = header_line.decode('utf-8')
-    hsplit=header_line.split()
-    if len(hsplit)!=4 or hsplit[0]!='@':
-        raise ValueError("Could not read header line: %s" % header_line)
-    key=hsplit[1]
-    value=hsplit[3]
-    if hsplit[2]=="%le":
-        value=float(value)
-    return key,value
-
-def get_table(table, columns):
-    """
-    Get data from the specified tables.
-
-    :param str table: table name
-    :param list columns: column names
-    :returns: the data in the requested columns
-    :rtype: dict
-
-    CAUTION: Numeric data is wrapped in numpy arrays but not copied. Make
-    sure to copy all data before invoking any further MAD-X commands!
-
-    """
-    ret={}
-    cdef column_info info
-    cdef char_p_array *header
-    cdef char** char_tmp
-    cdef np.npy_intp shape[1]
-
-    # reading the header information..
-    table = table.encode('utf-8')
-    header = <char_p_array*>table_get_header(table)
-    ret_header={}
-    for i in xrange(header.curr):
-        key,value=_split_header_line(header.p[i])
-        ret_header[key]=value
-
-    # reading the columns that were requested..
-    for c in columns:
-        col_bytes = c.encode('utf-8')
-        info=table_get_column(table,col_bytes)
-        dtype = <bytes>info.datatype
-        if dtype==b'd':
-            shape[0] = <np.npy_intp> info.length
-            ret[c.lower()] = np.PyArray_SimpleNewFromData(
-                1, shape, np.NPY_DOUBLE, info.data)
-        elif dtype==b'S':
-            char_tmp=<char**>info.data
-            ret[c.lower()]=np.zeros(info.length,'S%d'%info.datasize)
-            for i in xrange(info.length):
-                ret[c.lower()][i]=char_tmp[i]
-        elif dtype==b'V':
-            print("ERROR:",c,"is not available in table",table)
-        else:
-            print("Unknown datatype",dtype,c)
-
-    return ret,ret_header
-
-
-=======
->>>>>>> 5b96e5cf
+
 # Python-level binding to libmadx:
+
 def start():
     """
     Initialize MAD-X.
     """
     madx_start()
 
+
 def finish():
     """
     Cleanup MAD-X.
     """
     madx_finish()
 
+
 def input(cmd):
     """
     Pass one input command to MAD-X.
 
     :param str cmd: command to be executed by the MAD-X interpretor
-
     """
     cmd = cmd.encode('utf-8')
     cdef char* _cmd = cmd
@@ -186,20 +118,20 @@
     :param str table: table name
     :returns: mapping of {column: value}
     :rtype: dict
-
     """
     cdef char_p_array *header
     ctable = table.encode('utf-8')
     header = <char_p_array*> table_get_header(ctable)
     return dict(_split_header_line(header.p[i])
-                for i in range(header.curr))
+                for i in xrange(header.curr))
+
 
 def get_table_column(table, column):
     """
     Get data from the specified table.
 
     :param str table: table name
-    :param str columns: column name
+    :param str column: column name
     :returns: the data in the requested column
     :rtype: numpy.array
     :raises ValueError: if the column cannot be found in the table
@@ -209,7 +141,6 @@
     sure to copy all data before invoking any further MAD-X commands! This
     is done automatically for you if using libmadx in a remote service
     (pickle serialization effectively copies the data).
-
     """
     cdef column_info info
     cdef char** char_tmp
@@ -228,12 +159,13 @@
         return np.array([char_tmp[i] for i in xrange(info.length)])
     # invalid:
     elif dtype == b'V':
-        raise ValueError("Column '' is not in table ''."
-                         % (column, table))
+        raise ValueError("Column {!r} is not in table {!r}."
+                         .format(column, table))
     # unknown:
     else:
-        raise RuntimeError("Unknown datatype '%s' in column ''."
-                           % (dtype.decode(), column))
+        raise RuntimeError("Unknown datatype {!r} in column {!r}."
+                           .format(dtype.decode('utf-8'), column))
+
 
 def evaluate(cmd):
     """
@@ -247,7 +179,6 @@
     general an *extremely* bad design choice. Even though MAD-X uses global
     variables internally anyway, we should probably change this at some
     time.
-
     """
     # TODO: not sure about the flags (the magic constants 0, 2)
     cmd = cmd.lower().encode("utf-8")
@@ -258,7 +189,6 @@
     delete_expression(expr)
     return value
 
-<<<<<<< HEAD
 
 # Helper functions:
 
@@ -275,6 +205,7 @@
         return type(value)
     else:
         return Expression(expr.string.decode('utf-8'), value, type)
+
 
 cdef _get_param_value(command_parameter* par):
 
@@ -350,14 +281,14 @@
     if index == -1:
         raise ValueError("Invalid sequence: {}".format(sequence_name))
     return seqs.sequs[index]
-=======
-# internal functions
+
+
 cdef _split_header_line(header_line):
+    """Parse a table header value."""
     _, key, kind, value = header_line.decode('utf-8').split(None, 3)
     if kind == "%le":
         return key, float(value)    # convert to number
     elif kind.endswith('s'):
         return key, value[1:-1]     # strip quotes from string
     else:
-        return key, value           # 
->>>>>>> 5b96e5cf
+        return key, value           # 