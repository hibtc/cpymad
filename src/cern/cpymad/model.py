#-------------------------------------------------------------------------------
# This file is part of PyMad.
#
# Copyright (c) 2011, CERN. All rights reserved.
#
# Licensed under the Apache License, Version 2.0 (the "License");
# you may not use this file except in compliance with the License.
# You may obtain a copy of the License at
#
# 	http://www.apache.org/licenses/LICENSE-2.0
#
# Unless required by applicable law or agreed to in writing, software
# distributed under the License is distributed on an "AS IS" BASIS,
# WITHOUT WARRANTIES OR CONDITIONS OF ANY KIND, either express or implied.
# See the License for the specific language governing permissions and
# limitations under the License.
#-------------------------------------------------------------------------------
'''
.. module: cpymad.model

Cython implementation of the model api.
See also :py:class:`cern.pymad.model`

.. moduleauthor:: Yngve Inntjore Levinsen <Yngve.Inntjore.Levinsen@cern.ch>

'''

from __future__ import absolute_import, print_function

<<<<<<< HEAD
import json, os, sys
=======
import yaml, os, sys
import multiprocessing
import signal,atexit
>>>>>>> 2becccc9

from .model_locator import ModelData
from .madx import Madx
from cern.pymad import abc


class Model(abc.model.PyMadModel):
    '''
    Model class implementation. the model spawns a madx instance in a separate process.
    this has the advantage that you can run separate models which do not affect each other.

    To load a Model object using the default ModelLocator use the static
    constructor method ``Model.from_name``. The default constructor should
    be invoked with a ModelData instance.

    '''
    @classmethod
    def from_name(cls, model, *args, **kwargs):
        """
        Create a Model object from its name.

        :param string model: Name of the model
        :param tuple args: Positional parameters as needed by ``__init__``
        :param dict kwargs: Keyword parameters as needed by ``__init__``

        This constructor is provided for backward compatibility. To specify
        where your model data is loaded from you should create and use your
        own custom cern.cpymad.model_locator.ModelLocator.

        """
        from .service import default_model_locator
        mdata = default_model_locator.get_model(model)
        return cls(mdata, *args, **kwargs)


    def __init__(self, model,
                 sequence='',optics='',
                 histfile='',recursive_history=False,
                 madx=None):
        """
        Construct a Model object.

        :param ModelData model: model data as acquired through a ModelLocator
        :param string sequence: Name of the default sequence to use
        :param string optics: Name of optics to load, string or list of strings.
        :param string histfile: Name of file which will contain all Mad-X commands called.
        :param bool recursive_history: Recursively load commands of called files into histfile

        For backward compatibility reasons, the first parameter can also be
        the name of the model to be loaded. This is equivalent to the
        preferred Model.from_name() constructor.

        """
        self._madx = madx or Madx(histfile, recursive_history)
        self._madx.verbose(False)

        if isinstance(model, ModelData):
            mdata = model
        else:
            from .service import default_model_locator
            mdata = default_model_locator.get_model(model)

        self.mdata = mdata
        self._mdef = mdata.model

        self._active={'optic':'','sequence':'','range':''}

        self._setup_initial(sequence,optics)

    # API stuff:
    @property
    def name(self):
        return self.mdata.name

    @property
    def mdef(self):
        return self._mdef.copy()


    def set_sequence(self,sequence='',madrange=''):
        '''
        Set a new active sequence...
        '''
        if not sequence:
            if not self._active['sequence']:
                self._active['sequence']=self._mdef['default-sequence']
            sequence=self._active['sequence']
        if sequence in self._mdef['sequences']:
            self._active['sequence']=sequence
            if madrange:
                self.set_range(madrange)
            else:
                self.set_range(self._mdef['sequences'][sequence]['default-range'])
        else:
            raise KeyError("You tried to activate a non-existing sequence")

    def set_range(self,madrange=''):
        '''
        Sets the active range to madrange. Must be defined in the
        currently active sequence...
        If madrange is empty, sets the range to default-range unless
        another range is already set.
        '''
        seqdict=self._mdef['sequences'][self._active['sequence']]
        if madrange:
            if madrange not in seqdict['ranges']:
                raise KeyError("%s is not a valid range name, available ranges: '%s'" % (madrange,"' '".join(seq['ranges'].keys())))
            self._active['range']=madrange
        else:
            if not self._active['range']:
                self._active['range']=seqdict['default-range']

    def _setup_initial(self,sequence,optics):
        '''
        Initial setup of the model
        '''
        for ifile in self._mdef['init-files']:
            if sys.flags.debug:
                print("Calling file: "+str(ifile))
            self._call(ifile)

        # initialize all sequences..
        for seq in self._mdef['sequences']:
            self._init_sequence(seq)
        # then we set the default one..
        self.set_sequence(sequence)
        if isinstance(optics, str):
            self.set_optic(optics)
        elif isinstance(optics, list):
            for o in optics:
                self.set_optic(o)
        # To keep track of whether or not certain things are already called..
        self._apercalled={}
        self._twisscalled={}
        for seq in self.get_sequences():
            self._apercalled[seq]=False
            self._twisscalled[seq]=False

    def _init_sequence(self,sequence):
        '''
        Initialize sequence
        '''
        bname=self._mdef['sequences'][sequence]['beam']
        bdict=self.get_beam(bname)
        self.set_beam(bdict)

    def get_beam(self,bname):
        '''
         Returns the beam definition in form
         of a dictionary.

         You can then change parameters in this dictionary
         as you see fit, and use set_beam() to activate that
         beam.
        '''
        return self._mdef['beams'][bname]

    def set_beam(self,beam_dict):
        '''
         Set the beam from a beam definition
         (dictionary)
        '''
        bcmd='beam'
        for k,v in beam_dict.items():
            bcmd+=','+k+'='+str(v)
        if sys.flags.debug:
            print("Beam command: "+bcmd)
        self._madx.command(bcmd)

    def _cmd(self, cmd):
        return self._madx.command(cmd)

    def __str__(self):
        return self.name

    def _call(self,fdict):
        with self.mdata.get_by_dict(fdict).filename() as fpath:
            self.call(fpath)

    def call(self,filepath):
        '''
         Call a file in Mad-X. Give either
         full file path or relative.
        '''
        if not os.path.isfile(filepath):
            raise ValueError("You tried to call a file that doesn't exist: "+filepath)

        if sys.flags.debug:
            print("Calling file: "+filepath)

        return self._madx.call(filepath)

    def evaluate(self, expr):
        """
        Evaluate a string expression and return the resulting float.

        :param string expr:

        """
        return self._madx.evaluate(expr)

    def has_sequence(self,sequence):
        '''
         Check if model has the sequence.

         :param string sequence: Sequence name to be checked.
        '''
        return sequence in self.get_sequences()

    def has_optics(self,optics):
        '''
         Check if model has the optics.

         :param string optics: Optics name to be checked.
        '''
        return optics in self._mdef['optics']

    def set_optic(self,optic):
        '''
         Set new optics.

         :param string optics: Optics name.

         :raises KeyError: In case you try to set an optics not available in model.
        '''

        if optic=='':
            optic=self._mdef['default-optic']
        if self._active['optic']==optic:
            print("INFO: Optics already initialized")
            return 0

        # optics dictionary..
        odict=self._mdef['optics'][optic]

        for strfile in odict['init-files']:
            self._call(strfile)

        # knobs dictionary.. we don't have that yet..
        #for f in odict['knobs']:
            #if odict['knobs'][f]:
                #self.set_knob(f,1.0)
            #else:
                #self.set_knob(f,0.0)

        self._active['optic']=optic

    def set_knob(self,knob,value):
        kdict=self._mdef['knobs']
        for e in kdict[knob]:
            val=str(kdict[knob][e]*value)
            self._madx.command(e+"="+val)

    def get_sequences(self):
        '''
         Returns a list of loaded sequences.
        '''
        return self._madx.get_sequences()

    def list_optics(self):
        '''
         Returns an iterable of available optics
        '''
        return self._mdef['optics'].keys()

    def list_ranges(self,sequence=None):
        '''
         Returns a list of available ranges for the sequence.
         If sequence is not given, returns a dictionary structured as
         {sequence1:[range1,range2,...],sequence2:...}

         :param string sequence: sequence name.
        '''
        if sequence is None:
            ret={}
            for s in self.get_sequences():
                ret[s]=list(self._mdef['sequences'][s]['ranges'].keys())
            return ret

        return list(self._mdef['sequences'][sequence]['ranges'].keys())

    def list_beams(self):
        '''
         Returns an iterable of available beams
        '''
        return self._mdef['beams'].keys()

    def _get_twiss_initial(self,sequence='',madrange='',name=''):
        '''
        Returns the dictionary for the twiss initial conditions.
        If name is not defined, using default-twiss
        '''
        rangedict=self._get_range_dict(sequence=sequence,madrange=madrange)
        madrange=self._active['range']
        if name:
            if name not in rangedict['twiss-initial-conditions']:
                raise ValueError('twiss initial conditions with name '+name+' not found in range '+madrange)
            return rangedict['twiss-initial-conditions'][name]
        else:
            return rangedict['twiss-initial-conditions'][rangedict['default-twiss']]


    def twiss(self,
              sequence='',
              columns=['name','s','betx','bety','x','y','dx','dy','px','py','mux','muy','l','k1l','angle','k2l'],
              pattern=['full'],
              madrange='',
              fname='',
              retdict=False,
              use=True
              ):
        '''
         Run a TWISS on the model.

         Warning for ranges: Currently TWISS with initial conditions is NOT
         implemented!

         :param string sequence: Sequence, if empty, using active sequence.
         :param string columns: Columns in the twiss table, can also be list of strings
         :param string madrange: Optional, give name of a range defined for the model.
         :param string fname: Optionally, give name of file for tfs table.
         :param bool retdict: Return dictionaries (default is an extended LookUpDict).
         :param bool use: Call use before twiss.
        '''
        # set sequence/range...
        if madrange:
            self.set_sequence(sequence,madrange)
        else:
            self.set_sequence(sequence)
        sequence=self._active['sequence']
        _madrange=self._active['range']

        if self._apercalled.get(sequence):
            raise ValueError("BUG in Mad-X: Cannot call twiss after aperture..")

        seqdict=self._mdef['sequences'][sequence]
        rangedict=seqdict['ranges'][_madrange]

        if 'twiss-initial-conditions' in rangedict:
            # this looks like a bug check to me (0 evaluates to False):
            twiss_init = dict(
                (key, val)
                for key, val in self._get_twiss_initial(sequence,_madrange).items()
                if val)
        else:
            twiss_init = None

        t,s = self._madx.twiss(
            sequence=sequence,
            pattern=pattern,
            columns=columns,
            madrange=[rangedict["madx-range"]["first"],rangedict["madx-range"]["last"]],
            fname=fname,
            retdict=retdict,
            twiss_init=twiss_init,
            use=use)
        # we say that when the "full" range has been selected,
        # we can set this to true. Needed for e.g. aperture calls
        if not madrange:
            self._twisscalled[sequence]=True
        return t, s

    def survey(self,
               sequence='',
               columns='name,l,s,angle,x,y,z,theta',
               madrange='',
               fname='',
               retdict=False,
               use=True):
        '''
         Run a survey on the model.

         :param string sequence: Sequence, if empty, using active sequence.
         :param string columns: Columns in the twiss table, can also be list of strings
         :param string fname: Optionally, give name of file for tfs table.
         :param bool retdict: Return dictionaries (default is an extended LookUpDict).
         :param bool use: Call use before survey.
        '''
        self.set_sequence(sequence)
        sequence=self._active['sequence']

        this_range=''
        if madrange:
            rangedict=self._get_range_dict(sequence=sequence,madrange=madrange)
            this_range=rangedict['madx-range']

        return self._madx.survey(
            sequence=sequence,
            columns=columns,
            madrange=this_range,
            fname=fname,
            use=use,
            retdict=retdict)

    def aperture(self,
               sequence='',
               madrange='',
               columns='name,l,s,n1,aper_1,aper_2,aper_3,aper_4',
               fname='',
               retdict=False,
               use=False):
        '''
         Get the aperture from the model.

         :param string sequence: Sequence, if empty, using active sequence.
         :param string madrange: Range, if empty, the full sequence is chosen.
         :param string columns: Columns in the twiss table, can also be list of strings
         :param string fname: Optionally, give name of file for tfs table.
         :param bool retdict: Return dictionaries (default is an extended LookUpDict).
         :param bool use: Call use before aperture.
        '''
        self.set_sequence(sequence)
        sequence=self._active['sequence']

        if not self._twisscalled.get(sequence):
            self.twiss(sequence)
        # Calling "basic aperture files"
        if not self._apercalled[sequence]:
            for afile in self._mdef['sequences'][sequence]['aperfiles']:
                print("Calling file",afile)
                self._call(afile)
            self._apercalled[sequence]=True
        # getting offset file if any:
        # if no range was selected, we ignore offsets...
        offsets=None
        this_range=''
        if madrange:
            rangedict=self._get_range_dict(sequence=sequence,madrange=madrange)
            this_range=rangedict['madx-range']
            if 'aper-offset' in rangedict:
                offsets = self.mdata.get_by_dict(rangedict['aper-offset']).filename()

        args={'sequence': sequence,
              'madrange': this_range,
              'columns': columns,
              'fname': fname,
              'use': use,
              'retdict': retdict}

        if offsets:
            with offsets as offsets_filename:
                return self._madx.aperture(offsets=offsets_filename, **args)
        else:
            return self._madx.aperture(**args)


    def match(
            self,
            constraints,
            vary,
            weight=None,
            method=['lmdif'],
            sequence = '',
            fname='',
            retdict=False):
        """
        Perform a matching operation.

        See :func:`cern.madx.match` for a description of the parameters.
        """
        # set sequence/range...
        self.set_sequence(sequence)
        sequence=self._active['sequence']
        _madrange=self._active['range']

        seqdict=self._mdef['sequences'][sequence]
        rangedict=seqdict['ranges'][_madrange]

        def is_match_param(v):
            return v.lower() in ['rmatrix', 'chrom', 'beta0', 'deltap',
                    'betx','alfx','mux','x','px','dx','dpx',
                    'bety','alfy','muy','y','py','dy','dpy' ]

        if 'twiss-initial-conditions' in rangedict:
            twiss_init = dict(
                (key, val)
                for key, val in self._get_twiss_initial(sequence,_madrange).items()
                if is_match_param(key))
        else:
            twiss_init = None

        self._madx.match(
            sequence=sequence,
            constraints=constraints,
            vary=vary,
            weight=weight,
            method=method,
            fname=fname,
            twiss_init=twiss_init)
        return self.twiss(sequence=sequence)


    def _get_ranges(self,sequence):
        return self._mdef['sequences'][sequence]['ranges'].keys()

    def _get_range_dict(self,sequence='',madrange=''):
        '''
        Returns the range dictionary. If sequence/range isn't given,
        returns default for the model
        '''
        if sequence=='':
            sequence=self._active['sequence']
        elif sequence not in self._mdef['sequences']:
            raise ValueError("%s is not a valid sequence name, available sequences: '%s'" % (sequence,"' '".join(self._mdef['sequences'].keys())))

        seqdict=self._mdef['sequences'][sequence]
        if madrange:
            self.set_range(madrange)
        return seqdict['ranges'][self._active['range']]



def save_model(model_def,filename):
    '''
    Saves the model definition defined by the dictionary model_def
    to file filename. The file is in YAML format (or JSON). We do not check
    that the model is valid in any way.

    It is recommended that you rather use the modeldefs.model.save_model,
    once it is ready.
    '''
<<<<<<< HEAD
    if type(model_def)!=dict:
        raise TypeError('model_def must be a dictionary!')
    if type(filename)!=type(''):
        raise TypeError('filename must be a string!')
    open(filename,'w').write(json.dumps(model_def,indent=2))
=======
    yaml.safe_dump(model_def,stream=open(filename,'w'))

class _modelProcess(multiprocessing.Process):
    def __init__(self,sender,receiver,model,history='',recursive_history=False):
        self.sender=sender
        self.receiver=receiver
        self.model=model
        self.history=history
        self.recursive_history=recursive_history
        multiprocessing.Process.__init__(self)

    def run(self):
        _madx=madx(histfile=self.history,recursive_history=self.recursive_history)
        _madx.verbose(False)

        def terminator(num, frame):
             sys.exit()
        signal.signal(signal.SIGTERM, terminator)

        while True:
            if self.receiver.poll(2):
                cmd=self.receiver.recv()
                if cmd=='delete_model':
                    self.sender.close()
                    self.receiver.close()
                    break
                elif cmd[0]=='call':
                    _madx.call(cmd[1])
                    self.sender.send('done')
                elif cmd=='get_sequences':
                    self.sender.send( _madx.get_sequences())
                elif cmd[0]=='command':
                    _madx.command(cmd[1])
                    self.sender.send('done')
                elif cmd[0]=='twiss':
                    t,s=_madx.twiss(sequence=cmd[1]['sequence'],
                                     columns=cmd[1]['columns'],
                                     pattern=cmd[1]['pattern'],
                                     fname=cmd[1]['fname'],
                                     twiss_init=cmd[1]['twiss-init'],
                                     use=cmd[1]['use'],
                                     retdict=True)
                    self.sender.send((t,s))
                elif cmd[0]=='survey':
                    t,s=_madx.survey(sequence=cmd[1]['sequence'],
                                     columns=cmd[1]['columns'],
                                     fname=cmd[1]['fname'],
                                     use=cmd[1]['use'],
                                     retdict=True)
                    self.sender.send((t,s))
                elif cmd[0]=='aperture':
                    t,s=_madx.aperture(sequence=cmd[1]['sequence'],
                                       madrange=cmd[1]['madrange'],
                                       columns=cmd[1]['columns'],
                                       offsets=cmd[1]['offsets'],
                                       fname=cmd[1]['fname'],
                                       use=cmd[1]['use'],
                                       retdict=True)
                    self.sender.send((t,s))
                elif cmd[0] == 'match':
                    r,i=_madx.match(
                            sequence=cmd[1]['sequence'],
                            constraints=cmd[1]['constraints'],
                            vary=cmd[1]['vary'],
                            weight=cmd[1]['weight'],
                            method=cmd[1]['method'],
                            fname=cmd[1]['fname'],
                            twiss_init=cmd[1]['twiss-init'],
                            retdict=True)
                    self.sender.send((r,i))
                elif cmd[0] == 'evaluate':
                    r = _madx.evaluate(cmd[1])
                    self.sender.send(r)
                else:
                    raise ValueError("You sent a wrong command to subprocess: "+str(cmd))
>>>>>>> 2becccc9
<|MERGE_RESOLUTION|>--- conflicted
+++ resolved
@@ -27,13 +27,9 @@
 
 from __future__ import absolute_import, print_function
 
-<<<<<<< HEAD
-import json, os, sys
-=======
-import yaml, os, sys
-import multiprocessing
-import signal,atexit
->>>>>>> 2becccc9
+import yaml
+import os
+import sys
 
 from .model_locator import ModelData
 from .madx import Madx
@@ -555,86 +551,4 @@
     It is recommended that you rather use the modeldefs.model.save_model,
     once it is ready.
     '''
-<<<<<<< HEAD
-    if type(model_def)!=dict:
-        raise TypeError('model_def must be a dictionary!')
-    if type(filename)!=type(''):
-        raise TypeError('filename must be a string!')
-    open(filename,'w').write(json.dumps(model_def,indent=2))
-=======
     yaml.safe_dump(model_def,stream=open(filename,'w'))
-
-class _modelProcess(multiprocessing.Process):
-    def __init__(self,sender,receiver,model,history='',recursive_history=False):
-        self.sender=sender
-        self.receiver=receiver
-        self.model=model
-        self.history=history
-        self.recursive_history=recursive_history
-        multiprocessing.Process.__init__(self)
-
-    def run(self):
-        _madx=madx(histfile=self.history,recursive_history=self.recursive_history)
-        _madx.verbose(False)
-
-        def terminator(num, frame):
-             sys.exit()
-        signal.signal(signal.SIGTERM, terminator)
-
-        while True:
-            if self.receiver.poll(2):
-                cmd=self.receiver.recv()
-                if cmd=='delete_model':
-                    self.sender.close()
-                    self.receiver.close()
-                    break
-                elif cmd[0]=='call':
-                    _madx.call(cmd[1])
-                    self.sender.send('done')
-                elif cmd=='get_sequences':
-                    self.sender.send( _madx.get_sequences())
-                elif cmd[0]=='command':
-                    _madx.command(cmd[1])
-                    self.sender.send('done')
-                elif cmd[0]=='twiss':
-                    t,s=_madx.twiss(sequence=cmd[1]['sequence'],
-                                     columns=cmd[1]['columns'],
-                                     pattern=cmd[1]['pattern'],
-                                     fname=cmd[1]['fname'],
-                                     twiss_init=cmd[1]['twiss-init'],
-                                     use=cmd[1]['use'],
-                                     retdict=True)
-                    self.sender.send((t,s))
-                elif cmd[0]=='survey':
-                    t,s=_madx.survey(sequence=cmd[1]['sequence'],
-                                     columns=cmd[1]['columns'],
-                                     fname=cmd[1]['fname'],
-                                     use=cmd[1]['use'],
-                                     retdict=True)
-                    self.sender.send((t,s))
-                elif cmd[0]=='aperture':
-                    t,s=_madx.aperture(sequence=cmd[1]['sequence'],
-                                       madrange=cmd[1]['madrange'],
-                                       columns=cmd[1]['columns'],
-                                       offsets=cmd[1]['offsets'],
-                                       fname=cmd[1]['fname'],
-                                       use=cmd[1]['use'],
-                                       retdict=True)
-                    self.sender.send((t,s))
-                elif cmd[0] == 'match':
-                    r,i=_madx.match(
-                            sequence=cmd[1]['sequence'],
-                            constraints=cmd[1]['constraints'],
-                            vary=cmd[1]['vary'],
-                            weight=cmd[1]['weight'],
-                            method=cmd[1]['method'],
-                            fname=cmd[1]['fname'],
-                            twiss_init=cmd[1]['twiss-init'],
-                            retdict=True)
-                    self.sender.send((r,i))
-                elif cmd[0] == 'evaluate':
-                    r = _madx.evaluate(cmd[1])
-                    self.sender.send(r)
-                else:
-                    raise ValueError("You sent a wrong command to subprocess: "+str(cmd))
->>>>>>> 2becccc9
